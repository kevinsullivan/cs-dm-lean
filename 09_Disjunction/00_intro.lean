--- conflicted
+++ resolved
@@ -1,11 +1,8 @@
-<<<<<<< HEAD
-=======
 /-
 We start by making some assumptions
 that we use in the rest of this unit.
 -/
 
->>>>>>> c741947c
 variables P Q R X Y Z: Prop
 variable pfP : P
 variable pfQ : Q
@@ -193,20 +190,12 @@
 end
 
 /-
-<<<<<<< HEAD
 The or.elim rule gives us an indirect way
-to prove a proposition W by showing that
-one or another condition must be true
-(P ∨ Q), and in either case W must be 
-true because both (P → R) and (Q → R).
-=======
-This rule gives us an indirect way to
-prove a proposition W by showing first
+to prove a proposition W by showing first
 that at least one of two conditions must 
 be true (P ∨ Q), and in either case W 
 must be true because both (P → R) and 
 (Q → R) are true.
->>>>>>> c741947c
 -/
 
 /-
