--- conflicted
+++ resolved
@@ -1028,14 +1028,10 @@
   cases pf_t_in_1_3 with pf_t_is_3 pf_t_in_1 ,
     -- show 3 from {1, 3} is in {1, 2, 3}
     exact or.inl pf_t_is_3,
-<<<<<<< HEAD
-
+
+    -- show 1 from {1, 3} is in {1, 2, 3}
     right,
-=======
-    -- show 1 from {1, 3} is in {1, 2, 3}
-    apply or.inr,
     -- an ever so slightly clever or intro
->>>>>>> e77697d9
     exact or.inr pf_t_in_1,
 end
 
