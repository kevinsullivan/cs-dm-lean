import data.set
open set

/-
Intuitively a set is a collection of objects.
That said, if one is not careful about what
one allows a set to be, paradoxes can arise,
making the logical system inconsistent, and 
thus useless. For more details, search for an
explanation of Russell's paradox. 

The work needed to repair Russell's original
mistake led to Zermelo-Frankel set theory, the
set theory of everyday mathematics, and also,
at least indirectly to the type theory that
underpins Lean and relate proof assistants.

There are two things to know about how sets 
and operations involving sets are reprented
in Lean. First, in Lean, set is what we call
a type constructor. Second, sets are identified 
with membership predicates. We discuss each of
these idea next.
-/

-- Type Constructors: set

/-
First, set is a type constructor, not a type.
It takes a type parameter as an argument and 
returns a type, one now specialized to the 
argument type. Because it takes a type and
returns a type, set (and a type constructor
more generally) is a function:  one of type,
Type → Type. So, for example, set int is the 
type of sets with int-valued elements.

Lean tells us that the set type constructor can 
actually take a type in any type universe, i.e., 
Type (which is really Type 0), Type 1, Type 2,
etc. We needn't be concerned with that here.
-/

#check set

-- Membership Predicates

/-
Second, sets in Lean are identified with
membership predicates: of type T → Prop, 
where T is type of elements in a set. The 
membership predicate is true for values in
the set and not true otherwise. 
-/

#check set nat
#reduce set nat

-- Example: the empty set of ℕ 

/-
For example the empty set of ℕ values, also 
written as ∅ ℕ, is literally defined as the 
predicate, λ n : ℕ, false. This predicate is
satisfied for no value of type ℕ, and so the 
set it defines is the empty set. 
-/

#check (∅ : set ℕ )

/-
We think of the predicate that defines a set 
as specifying a property of elements of the 
kind in or not in the set. The type, set ℕ, 
is thus equated with a predicate on ℕ, which
we consider as defining the property of being
of being a member of the set. Sets (at least)
in Lean are identified with their membership
predicates. 

As an example, the empty set of ℕ is defined
by the predicate that is false for every ℕ.
No natural number satisfies this predicate.
The set it denotes is the set of values that
satisfy it, which is the empty set. Study the
following code with care and understand it.
-/

#reduce (∅ : set ℕ)

/-
The predicate  that defines the empty 
set is, as we've already discussed, 
false(n): i.e., the function of type 
ℕ → Prop that for any value, n : ℕ, 
returns the proposition false. No 
ℕ  can satisfy this predicate by 
making it anything other than false. 
The set it designates is the empty set.
-/

-- Display Notation

/-
Let's bind and empty set of ℕ to the
identifier, e. We can also write the
empty set using curly braces, or what
we call set display notation.
-/

def e: set ℕ := { }

/-
The symbol, ∅, is often used to represent 
the  empty set (of values of whatever type).
-/

def e': set ℕ := ∅ 

/-
We can't write "e : set := {}"", because 
then Lean would not have enough context 
to infer the type of the set elements.
-/

/-
EXERCISE: What is the property of 
natural numbers that characterizes 
e, the empty set of natural numbers?
Give you answer as a predicate: a
function from ℕ to Prop. Give a λ 
abstraction as an answer.
-/

/-
EXERCISE: What predicate defines the
set of all ℕ values?
-/

-- Set Builder Notation

/-
We can also represent the empty 
set using set builder notation.
Set builder notation is also called
set comprehension notation.
-/


/-
Here we define the empty set of ℕ again
-/

def e'' : set ℕ := { n | false }


/-
Now we define the entire set of even ℕ 
-/

def evs : set ℕ := { n | ∃ m, m + m = n } 


-- Singleton Sets

/-
Here's another set of ℕ, containing 
only the number, 1. We call such a
set a singleton set.
-/

def x: set nat := { 1 }

/-
EXERCISE: What property of natural 
numbers defines the property of being 
in this set? Try to come up with the
answer before you look! 
-/

#reduce x

/-
The answer is a little surprising.
The predicate λ n, n = 1, would do
to define this set, but instead Lean
uses λ n, n = 1 ∨ false. Lean could
have, and in some cases will, leave
off the (∨ false) at the end. See it
is so in the following example code.
-/

def x' := { n | n = 1 }
#reduce x'

/-
The two different notations give rise 
to slightly different but equivalent
predicates, and thus to the same sets.
-/

-- SET MEMBERSHIP

/-
So what does set membership mean?
By the notation 1 ∈ x we mean the
proposition that "1 is in, or is 
a member of the set, x." This is
simply the proposition obtained 
by applying the predicate, x, to
the value, 1. x is the set and it
is the predicate that defines the
set. In Lean they are the same
thing. The proposition 1 ∈ x is 
definitionally the same as (x 1). 
The predicate, i.e., the set, x, 
is defined as  λ (n : ℕ), n = 1. 
Applying this predicate/function 
to 1 yields the proposition that:
1 = 1 ∨ false. This proposition,
in turn, is easy to prove, and so,
yes, indeed, 1 is in the set x.
-/

/-
Reducing 1 ∈ x reveals the 
proposition obtained by applying
the x predicate to the value 1 
to get a membership proposition
for 1. 
-/
#reduce 1 ∈ x

/-
In this case, the membership
proposition, 1 ∈ x, is true, as
we prove next.
-/

example : 1 ∈ x :=
-- 1 = 1 ∨ false
begin
/-
It can be easier to work with proofs 
about sets if you use the change tactic
to ask Lean to show you the predicate 
that the goal represents. You can use
#reduce to see the proposition that the
goal using set notation denotes. 
-/
  change 1 = 1 ∨ false,
  -- the rest is straightforward
  apply or.intro_left,
  exact rfl,
end


/-
Here we use some shorthand tactics to
make it easier to write the proof. It's
good to learn this shortcuts. They make
quick work of some proof goals.
-/

example : 1 ∈ x :=
-- 1 = 1
begin
  change 1 = 1 ∨ false,
-- now or.intro_left, but with a shortcut
  left,
-- and now exact rfl, but with a shortcut
  trivial,
end


-- MORE EXAMPLE

/-
Here's two sets with three
elements each.
-/

def y : set nat := { 1, 2, 3 }
def z : set nat := { 2, 3, 4 }

/-
EXERCISE: What is a predicate
that characterizes membership in
the set, y?
-/

#reduce y


/-
EXERCISE: Define the same set, y,
with the name, y', using set builder
notation.
-/

def y' : set nat := { n | 
    n = 1 ∨ n = 2 ∨ n = 3 }

#reduce y 

/-
With these basics in hand, we can 
define, understand, and work with
the full range of set operations.
Set operations are like operations
with numbers but their operands and
results are sets.
-/

-- SET UNION

/-
The union of two sets, y and z, 
which we denote as y ∪ z, is the
combined set of values from y and 
z. 

An element is either in or not in 
a given, but cannot be in a more 
than one time (otherwise you have
what is called a multiset). The 
union of y and z as defined above 
is thus the set { 1, 2, 3, 4 }.
-/

def u := y ∪ z


/-
EXERCISE: What predicate defines 
the set that is the union of y and z?
-/

#reduce u

/-
Answer: It is the predicate that
defines what it means to be in y 
or to be in z. That is, it is the
disjunction of the predicates that
define y and z, respectively. Union
corresponds to "or."
-/

/-
Let's prove that 3 ∈ u. Let's 
start by reminding ourselves of
the predicate that defines u and
of the proposition represented 
by 3 ∈ u.
-/

#reduce u

/-
The set, u, is defined as a
predicate that takes a : ℕ and
returns the proposition that
that a is one of the values
in the set, expressed as a 
somewhat long disjunction. Lean 
selects the variable name, a, 
for purposes of printing out 
the value of u. There is no
special meaning to a; it is 
just an otherwise unbound name.
-/


/-
Now that we know that 3 ∈ u is 
just a proposition involving a
bunch of disjunctions, it's easy
to prove. -/

example : 3 ∈ u :=
begin
/-
Notice again that Lean leaves the 
goal written using set membership
notation. Just bear in mind that
the goal is just the disjunction,
(3 = 3 ∨ 3 = 2 ∨ 3 = 1 ∨ false) ∨ 
3 = 4 ∨ 3 = 3 ∨ 3 = 2 ∨ false.
-/
left,
left,
trivial,
end

/-
Or, if you prefer, make the goal
explicit as a disjunction.
-/
example : 3 ∈ y ∪ z :=
begin
change (3 = 3 ∨ 3 = 2 ∨ 3 = 1 ∨ false) ∨ 3 = 4 ∨ 3 = 3 ∨ 3 = 2 ∨ false,
apply or.inl,
apply or.inl,
trivial,
end

-- SET INTERSECTION

/-
The intersection of two sets, y and
z, which we denote as y ∩ z, is the
set containing those values that are
in y and that are in z. Intersection
thus corresponds to the conjunction
of the predicates defining the two
individual sets.
-/

def w := y ∩ z

#reduce w

example : 2 ∈ y ∩ z :=
-- (a = 3 ∨ a = 2 ∨ a = 1 ∨ false) ∧ (a = 4 ∨ a = 3 ∨ a = 2 ∨ false)
begin
  apply and.intro,
    -- 2 ∈ y
    right,
    left,
    trivial,

    -- 2 ∈ z
    right,
    right,
    left,
    trivial,
end


-- SET DIFFERENCE

/-
The set difference y - z, also
writen as y \ z, is the set of
values that are in y but not in
z. Think of the subtraction as
saying that from y you take away
z, and the result is what is left
of y.

EXERCISE: What predicate defines
a set difference, y \ z?
-/

#reduce y \ z

example : 1 ∈ y \ z :=
begin
-- apply and.intro,
  split,
    -- 1 ∈ y
    right,
    right,
    left,
    trivial,
/-
The goal looks funny, but think
about what it means. It is the
predicate, (λ (a : ℕ), a ∉ z),
applied to the value, 1, which
is to say it's the proposition,
1 ∉ z. That in turn is ¬ 1 ∈ z.
And that, in turn, is just the
proposition that 1 ∈ z → false.
So assume 1 ∈ z and show false 
to prove it. What is 1 ∈ z? It's
the proposition that 1 is one of
the elements in the set, written
as a disjunction, so use case
analysis! 
-/
    -- 1 ∉ z
    assume pf,
    cases pf,
/-
Now we need a proof that 1 ≠ 4. The 
dec_trivial tactic defined in the Lean's
standard library "decides" many purely 
arithmetic propositions. That is, it 
generates either a proof that such a
proposition is true if it's true. It
will also generate a proof that its
negation is true if that is the case. 
The dec_trivial tactic implements a
"decision procedure" for sufficiently
simple propositions involved numbers.
Here we use it to give us a proof of 
1 ≠ 4. We can then use that to get a 
proof of false and use false elim to 
eliminate the current case on grounds 
that it is based on contradictory
assumptions (and thus can't happen).
-/
      have h : 1 ≠ 4 := dec_trivial,
/-
The contradiction tactic looks for a
explicit contradiction in the context
and if it finds one, applies false.elim
to finish proving the goal.
-/
      contradiction,

      cases pf,
        have h : 1 ≠ 3 := dec_trivial,
        contradiction,

        cases pf,
          have h : 1 ≠ 2 := dec_trivial,
          contradiction,

          have f : false := pf,
          contradiction,
end


-- SUMMARY SO FAR

/-
The examples in this summary
require you to recall that 
previously in this file we 
defined x, y,  and z to be the 
ℕ sets, { 1 }, { 1, 2, 3 }, 
and { 2, 3, 4 }.
-/

#print x
#print y
#print z

/-
A set can be, and in Lean is, 
characterized by a predicate: 
one that is true for each member 
of the set and false otherwise.
It is a "membership predicate".

Consider, for example, what it
means for 1 or for 2 to be in the
set, x. We write these propositions
as 1 ∈ x and as 2 ∈ x respectively.
-/

#reduce 1 ∈ x
#reduce 2 ∈ x
#reduce 3 ∈ z


/-
The union of two sets is given
by the disjunction (or, ∨) of the 
respective membership predicates:
(a ∈ y ∪ z) means (a ∈ y) ∨ (a ∈ z).
-/

#reduce 1 ∈ (y ∪ z)
#reduce (1 ∈ y) ∨ (1 ∈ z)


/-
The intersection of two sets is
defined by the conjunction of the
respective membership predicates:
(x ∈ y ∩ z) = (x ∈ y ∧ a ∈ z)
-/

#reduce (1 ∈ y ∩ z)

/-The difference of two sets, y \ z,
is defined by the conjunction of the 
first and the negation of the second
membership predicates for the sets:
(a ∈ y \ z) = ( a ∈ y) ∧ (¬ a ∈ z).
-/

#reduce 1 ∈ y \ z


-- PART II

/-
Now we introduce additional basic 
set theory concepts: these include
notions of subsets, set equality,
power sets, product sets, tuples,
and a function that simulates an 
element insertion operator for sets. 

In all cases, we see that these
set operations can be understood
as operations on the predicates
that define sets. The connection
of set theory to predicate logic 
is thus made clear and explicit.
-/

-- SUBSET

/-
Subset, denoted ⊆, is a binary 
relation on sets, denoted X ⊆ Y, 
where X and Y are sets. Viewed 
as a predicate on such sets, it
is satisfied (made true by X and
Y) iff every member of X is also 
a member of Y. Logically, X is a
subset of Y if the property of
being in X implies the property
of being in Y.
-/

#check x ⊆ y
#reduce x ⊆ y

/-
Note that what is displayed when you
hover over the reduce line includes 
"script" curly brace characters. These
indicate a slight variant on implicit
arguments that we needn't get in any
detail right now. Just think of them
as indicating implicit arguments.
-/

/-
So, { 1, 2 } ⊆ { 1, 2, 3 }, for
example, but is is not the case
that { 1, 2 } ⊆ { 1, 3, 4}. In the
first case, every element of the
set, { 1, 2 }, is also in the set
{ 1, 2, 3 }, so { 1, 2 } is a 
subset of { 1, 2, 3 }; but that
is not the case for { 1, 2 } and
{ 1, 3, 4 }.
-/

/-
EXERCISE: List all of the subsets
of each of the following sets of ℕ. 

* ∅ 
* { 1 }
* { 1, 2 }
* { 1, 2, 3 }

EXERCISE: How many subsets are there
of a set containing n elements. Does 
your formula work even for the empty
set?
-/

/-
We can now see that the subset relation
on sets has a precise logical meaning. 
x ⊆ y means ∀ a, a ∈ x → a ∈ y.
-/

#check x ⊆ y
#reduce x ⊆ y

/-
A quick note on a pattern that appears
often in predicate logic:

Let's look at the definition of the 
subset relation again, for sets of ℕ 
values, x and y. Here is what it means
for y ⊆ x.

∀ (a : ℕ), a ∈ y → a ∈ z.

Let's translate this to logicky English.

For any natural number, a, if a is in
y then e is in z. That is what is means
for y to be a subset of z.

What's interesting in this formulation
is the combination of a ∀, which picks
out *all* elements of the ℕ type, followed
by a conditional (implication), where the
premise imposes a further constraint on 
the elements being considered. It need 
only be true that every ℕ that is *also*
and element of y be a member of z for y
to be a subset of z. 

This is a common pattern in logic. The
general form is ∀ x : T, P x → Q x. It 
is read as saying that for any x *with 
property P*, some other property, Q, 
must hold. In effect it quantifies over
the values of type T with property P,
and then makes a statement about those
values, in particular: here they they
also have property Q.
-/

/-
Okay, so let assert and prove a
proposition involving the subset
relation. We'll show that x ⊆ y,
i.e., { 1 } ⊆ { 1, 2, 3 }. To do
it we have to proving that if 
a ∈ x then a ∈ y. Now remember
what x and a ∈ x are. First, x
is understood to be a set, but 
it is specifically a membership
predicate, of type ℕ → Prop, and
a ∈ x is a proposition, namely 
the one obtained by applying the
membership predicate to a: (x a).
If (x a), i.e., a ∈ x, is true,
i.e., provable, then a is said 
to be a member of the set, x. 
-/

/-
Let's have another look at what
the proposition, x ⊆ y, means: 
for any a, if a ∈ x then a ∈ y.
-/

#reduce x ⊆ y

/-
So let's prove it's true.
-/

example : x ⊆ y := 
begin
/-
It's sometimes helpful to change 
from set notation to the equivalent
propositional notation. The change
tactic will do this for you, as 
long as what you're changing the
goal is is "definitionally equal"
to the current goal. You cand find
out what the exact proposition is
using reduce, as we did above.
-/
  change ∀ ⦃a : ℕ⦄, a = 1 ∨ false → a = 3 ∨ a = 2 ∨ a = 1 ∨ false,
/-
The rest is just an everyday proof.
Note that we can quickly zero in on
the disjunct we need using a series
of left and right tactics. (You do
need to remember that ∨ is right
associative, so left gives you the
left disjunct and right gives you
everything else to the right of the 
leftmost disjunct.
-/
<<<<<<< HEAD
intro a,
intro h,
cases h,
right,
right,
left,
assumption,
contradiction,
=======
  assume a,
  intro h,
  cases h,
  -- case a = 1
    right,
    right,
    left,
    assumption,
  
  -- case false
    contradiction,
>>>>>>> dad6860a
end


section sets
/-
We temporarily assume, within this
section, that T is an arbitrary type,
x is an arbitrary value of type T,
and that A, B, and C are arbitrary
sets of T-type elements.
-/
variable T : Type
variable x : T
variables A B C : set T


/-
We can confirm our understanding
of the subset relation using this
notation. Now A and B are sets, and
in Lean that means that these sets
are represented by their membership
predicates. They are membership
predicates.
-/

#reduce A ⊆ B

/-
EXERCISE: Explain precisely what 
the message produced by #reduce is
saying. What is another way that
Lean could have written A a or B a?
-/


-- SET EQUALITY (and extensionality)

/-
The "principle of extensionality" for
sets stipulates that if one can show
that ∀ e, (e ∈ A ↔ e ∈ B) → (A = B). 
-/

#check ext

/-When faced with a goal of proving 
that two sets, A and B are equal,
i.e., that A = B, one can apply this 
principle to reduce the goal to that 
of showing that ∀ e, e ∈ A ↔ e ∈ B.
-/

-- set equality
example : A = B :=
begin
  apply ext,
  intro x,
  apply iff.intro,
  intro,
/-
We can proceed no further here, as
we have nothing to use to prove that
A actually does equal B in this case.
A and B are just arbitary sets, so not
equal, in general. What the example is
meant to show is how to use ext and 
how to proceed. As for this proof, we
will just abandon it as not possible
to prove.
-/
end

/-
Let's prove that { 1, 2 } = { 2, 1 }.
-/

def p : set ℕ := { 1, 2 }
def q : set ℕ := { 2, 1 }

#reduce 1 ∈ p

theorem oo : p = q  := 
begin
  apply ext,
  intro x,
  apply iff.intro,

  -- forward direction

  intro, 
  -- remember that a is a disjunction
  cases a with first rest,
/-
We introduce a new tactic: rewrite,
written as rw h or rw ←h. When applied 
to a proof, h : x = y or h : x ↔ y, of 
an equality or a bi-implication, it 
rewrites any occurrences of the left 
side, x, in the goal, with the right 
side, y. If you want to rewrite by 
replacing occurrences of the right 
side, y, with the left, x, use rw ←h.
-/
  rw first,
  right, left, apply rfl,
  cases rest,
  rw rest,
  apply or.inl, apply rfl, 
  -- rest is now ((λ n, false) x) = false!
  apply false.elim rest,

  -- backward direction
  intro,
  cases a,
  rw a,
  apply or.inr, left, apply rfl,
  cases a, 
  rw a,
  left, apply rfl,
  apply false.elim a,
end


-- POWERSET

/-
The powerset of a set, A, is the set of all
of the subsets of A.
-/

#check powerset A
#check 𝒫 A
#reduce 𝒫 A

/-
Note about implicit arguments. In the preceding
definition we see {{ }} brackets, rendered using
the characters, ⦃ ⦄. This states that the argument
is to be inferred from context (is implicit) but
is expected only when it appears before another
implicit argument. This notation tells Lean not
to "eagerly" consume the argument, as soon as it
can, but to wait to consume it until it appears,
implicitly, before another implicit argument in a
list of arguments. This is a notational detail 
that it's not worth worry about at the moment. 
-/

/-
There are two members we always know are in the
powerset of A: the emptyset and A itself. Of course,
if A is the emptyset, this is technically only one
member, but the proofs are the same.
-/

example: ∅ ∈ 𝒫 A :=
begin
  assume t,
  assume pf_t_in_emptyset,
  exact false.elim pf_t_in_emptyset
end

example: A ∈ 𝒫 A :=
begin
  assume t,
  assume pf_t_in_A,
  assumption
end

example: ({1, 3}: set ℕ) ∈ 𝒫 ({1, 2, 3}: set ℕ) :=
begin
  assume t,
  assume pf_t_in_1_3,
  cases pf_t_in_1_3 with pf_t_is_3 pf_t_in_1 ,
    exact or.inl pf_t_is_3,

    apply or.inr,
    exact or.inr pf_t_in_1,
end

-- {{1, 2}, {1, 3}, {2, 3}} is a subset of the powerset of {1, 2, 3}
example: ({{1, 2}, {1, 3}, {2, 3}}: set (set nat)) ⊆ 𝒫 ({1, 2, 3}: set nat) :=
begin
  assume s,
  assume pf_s_in_subset,
  cases pf_s_in_subset with pf_s_is_2_3,
    assume t,
    assume pf_t_in_s,
    cases pf_s_is_2_3 with pf_s_is_3,
      cases pf_t_in_s with pf_t_is_3 pf_t_in_2,
        exact or.inl pf_t_is_3,

        apply or.inr,
        cases pf_t_in_2 with pf_t_in_2 pf_t_in_emptyset,
          exact or.inl pf_t_in_2,
          exact false.elim pf_t_in_emptyset,

  cases pf_s_in_subset with pf_s_is_1_3,
    assume t,
    assume pf_t_in_s,
    cases pf_s_is_1_3 with pf_s_is_3,
      cases pf_t_in_s with pf_t_is_3 pf_t_in_1,
        exact or.inl pf_t_is_3,

        apply or.inr,
        apply or.inr,
        assumption,

  cases pf_s_in_subset with pf_s_is_1_2 pf_s_in_emptyset,
    assume t,
    assume pf_t_in_s,
    cases pf_s_is_1_2 with pf_s_is_2,
      cases pf_t_in_s with pf_t_is_2 pf_t_in_1,
        apply or.inr,
        exact or.inl pf_t_is_2,

        apply or.inr,
        apply or.inr,
        assumption,
      
    exact false.elim pf_s_in_emptyset,

end

 
-- Tuples
/-
If S and T are types, then the product type
of S and T, written out as (prod S T) and in
shorthand as S × T, has as its values all of
2-tuples, or ordered pairs, (s, t), where 
s : S, and t : T. 
-/

/-
In the following code, we see that ℕ × ℕ is
a type, and the 2-tuple, or ordered pair, 
(1, 2), is a value of this type. 
-/

#check ℕ × ℕ 
#check (1, 2)

/-
We can form product types from any two types.
Note the type of this 2-tuple.
-/

#check ("Hello Lean", 1)

/-
This ordered pair notation in Lean in shorthand 
for the appliation of the constructor, prod.mk,
two two arguments. The constructor takes the 
type arguments implicitly.
-/
#check prod.mk 1 2 -- long way to write (1, 2)
example : prod.mk 1 2 = (1, 2) := rfl

/-
We can form 3- and larger tuples using nested
2-tuples. Note that × is right associative, as
you can see by studying the type of this term.
-/

#check ("Hello Lean", (10, 1))


-- PRODUCT SET

/-
The Cartesian product set of two sets, A 
and B, denoted as A × B in everyday math,
is the set of all ordered pairs, (a, b) 
(values of type prod A B), where a ∈ A 
and b ∈ B. In Lean, the set product of 
sets, A and B, is denoted as set.prod A B.
There is no nice infix operator notation
for set products at this time.

Note carefully: there is a distinction
here between product types and product sets.
Product types are types, while product sets
are sets. And sets are not types in Lean.
Rather they're specified as properties.

This is potentially confusing. It is made
more confusing by the fact that Lean has 
a way to convert a set into a special type
called a subset type: the type of elements
in the set, along with proofs of membership.
And if you apply prod to two sets, you'll 
get a subset type!
-/

#check set.prod y z     -- product set type
#reduce set.prod y z    -- product set property
#check prod y z         -- oops, a subset type
#check y × z            -- oops, same thing
#reduce prod y z        -- oops, not what we want


/-
A set product is just a set, which is to
say it's defined by a predicate, s. Such a
predicate is true for exactly the members
of the set. That is, (s x) is a proposition
that is true iff x ∈ s. The predicate that
defines a product set is a predicate on
ordered pairs. It's basically defined like
this:
-/

def mysetprod (S T : Type) (s : set S) (t : set T) : set (S × T) :=
{p : prod S T | p.1 ∈ s ∧ p.2 ∈ t}

/-
What this says, then, is that the product set
of s (a set of S-type values) and t (a set of
T-type values) is the set of pairs, p, each of
type (prod S T), and each thus an ordered pair,
p = (p.1, p.2), where p.1 ∈ s and p.2 ∈ t.
-/


example : (1, 2) ∈ set.prod y z := 
begin
change (λ (p : ℕ × ℕ),
  (p.fst = 3 ∨ p.fst = 2 ∨ p.fst = 1 ∨ false) ∧ (p.snd = 4 ∨ p.snd = 3 ∨ p.snd = 2 ∨ false)) (1,2),
  split,
  right,right,left,apply rfl,
  right,right,left,apply rfl,
end

/-
Note: { x // A x } is basically the same as 
{ x | A x }. These are technically called  
subset types, the values of which are basically
⟨ value, proof ⟩ pairs: a value along with a 
proof that it satisfies the set predicate. You
don't need to worry about this at this time.
-/


-- COMPLEMENT

/-
The complement of a set is the set of all
values of the set's type that are not in that
set.

The complement is specified by the "-" sign
-/

#check -y
#reduce -y
#reduce 5 ∈ -y

example: 5 ∈ -y :=
begin
  change 5 = 3 ∨ 5 = 2 ∨ 5 = 1 ∨ false → false,
  assume pf_5_in_y,
  cases pf_5_in_y with pf_5_eq_3 h,
    have pf_5_ne_3: 5 ≠ 3 := dec_trivial,
    contradiction,

  cases h with pf_5_eq_3 h,
    have pf_5_ne_2: 5 ≠ 2 := dec_trivial,
    contradiction,

  cases h with pf_5_eq_1 h,
    have pf_5_ne_1: 5 ≠ 1 := dec_trivial,
    contradiction,

    assumption
end


-- INSERTION

/-
We can define an operation that we can think
of as "inserting" an element into a set: as a
function that takes an element and a set and
returns the set containing that element along
with the elements of the original set. Unlike
in Python or Java, there's no change to a data 
structure in this case. In pure functional
languages, such as Lean, there is no concept
of a memory or of "mutable" objects. Rather,
everything is defined by functions, here one
that takes a set and a value and constructs 
a new set value just like the old one but with
the new element included as well. -/

def myInsert 
{ T : Type } (a : T) (s : set T) : set T :=
    {b | b = a ∨ b ∈ s}

/-
The predicate for the set resulting from
"inserting 5 into { 1, 2, 3, 5 }" admits
that 5 is also a member of the result set. 
-/    
#reduce myInsert 5 { 1, 2, 3, 4 }

-- The Lean math library defines "insert"
#reduce insert 5 { 1, 2, 3, 4 }


-- EXAMPLES

/-
Several of these examples are adapted
from Jeremy Avigad's book, Logic and 
Proof. Prof. Avigad (CMU) is one of the
main contributors to the development of
Lean, and he leads the development of 
its mathematical libraries, including
the one you're now using for sets.
-/

/-
A is a subset of A ∪ B
-/
example : ∀ T : Type, ∀ s t: set T, s ⊆ s ∪ t :=
begin
  assume T s t x, 
  assume h : x ∈ s,
  show x ∈ s ∪ t, 
  change s x ∨ t x,
  change s x at h,
  from or.inl h
end

/-
The empty set, ∅, is a subset of any set.
-/
example : ∀ T : Type, ∀ s: set T, ∅ ⊆ s :=
begin
  assume T s x,
  assume h : x ∈ (∅ : set T),
  have f: false := h,
  contradiction,
end

/-
Subset is a transitive relation on sets
-/
example : 
    ∀ T : Type, ∀ A B C: set T, 
        A ⊆ B → B ⊆ C → A ⊆ C 
:=
begin
    assume T s t u,
    assume st tu,
    intro,
    intro,
    have z := st a_1,
    exact (tu z),
end  

/-
If an object is in both sets A and B
then it is in their intersection.
-/
example : 
∀ T : Type, forall A B : set T, 
∀ x, x ∈ A → x ∈ B → x ∈ A ∩ B :=
begin
  assume T A B x,
  assume hA : x ∈ A,
  assume hB : x ∈ B,
  show x ∈ A ∧ x ∈ B, from
  and.intro hA hB,
end


/-
If an object is in set A or is in
set B then it is in their union.
-/
example : 
∀ T : Type, forall A B : set T, 
∀ x, x ∈ A ∨ x ∈ B → x ∈ A ∪ B :=
begin
  assume T A B x,
  intro dis,
  show x ∈ A ∨ x ∈ B,
  by assumption,
end

/-
A minus B is a subset of A
-/
example : A \ B ⊆ A :=
begin
  assume x,
  assume mem : x ∈ A \ B,
  cases mem, 
  from mem_left,
end

/-
A minus B is contained in the complement of B
-/
example : A \ B ⊆ -B :=
begin
  assume x,
  assume mem : x ∈ A \ B,
  change x ∈ A ∧ ¬ x ∈ B at mem,
  change x ∉ B,
  exact mem.right,
end


/-
A \ B is equal to the intersection
of A with the complement of B.
-/
example : A \ B = A ∩ -B :=
begin
  apply ext,
  intro,
  split,
  intro h,
  exact h,
  intro h,
  exact h,
end

end sets<|MERGE_RESOLUTION|>--- conflicted
+++ resolved
@@ -763,16 +763,6 @@
 everything else to the right of the 
 leftmost disjunct.
 -/
-<<<<<<< HEAD
-intro a,
-intro h,
-cases h,
-right,
-right,
-left,
-assumption,
-contradiction,
-=======
   assume a,
   intro h,
   cases h,
@@ -784,7 +774,6 @@
   
   -- case false
     contradiction,
->>>>>>> dad6860a
 end
 
 
