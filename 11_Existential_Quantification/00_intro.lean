/- ***********************-/
/- *** ∃ Introduction *** -/
/-************************-/

/-
An existentially quantified 
proposition asserts that there
<<<<<<< HEAD
exusts *some* value of some type 
that makes a given predicate 
true. Here's an example.
=======
is some value of some type for 
which some proposition involving 
that value is true. Here is an 
example.
>>>>>>> b461be5f
-/

def anExistsProp := 
    exists m , m + m = 8

/- This proposition asserts that 
there is some value m (inferred 
to be of type ℕ) that makes the 
predicate, m + m = 8, true. 

Basic algebra tells us that there 
is such a value, namely 4, so this 
existentially quantified proposition
can be proved and is true. 

The key thing to remember is that
a proof of such an existentially
quantified proposition is a pair.

The first element is a value that 
makes the sub-proposition true. We
call such a value a "witness". In
the example, the witness is 4. 

The second element in a proof 
is a proof of that the proposition
obtained by substituting the witness
in for the value of the variable in
the predicate is true. Here, the
proof must be a proof of 4 + 4 = 8.

A proof of exists m , m + m = 8, is
thus the pair, ⟨ 4, rfl ⟩. Here we use
special angle brackets, a notation that
Lean recognizes for writing proofs of existentially quantified propositions.
-/

/-
Here are a couple more examples.
Note, as with all propositions,
these existential propositions do
not have to be true.
-/

def anotherExistsProp := 
  exists m, m > 10

def yetAnotherExistsProp :=
  exists m, m - m = 3

/-
Consider a familiar expression:

You can fool all of the people some of the time…
  ∀ p ∈ People, ∃ t ∈ time, fool(p, t) 
    — everybody can be fooled at one time or another
  ∃ t ∈ time, ∀ p ∈ People, fool(p, t)
    — there exists a time when all of the people can be fooled simultaneously
  ∃ t ∈ time, ∀ p ∈ People, fool(p, t) →
    ∀ p ∈ People, ∃ t ∈ time, fool(p, t)
…and some of the people all of the time.
  ∃ p ∈ People, ∀ t ∈ time, fool(p, t)
    — there exists somebody who can be fooled all of the time
  ∀ t ∈ time, ∃ p ∈ People, fool(p, t)
    — at any given moment, there exists somebody who can be fooled
  ∃ p ∈ People, ∀ t ∈ time, fool(p, t) →
    ∀ t ∈ time, ∃ p ∈ People, fool(p, t)
-/

/-
More generally the introduction 
rule for ∃ is as follows:

<<<<<<< HEAD
{ T : Type } { p: T → Prop } (w : T) (e : p w)
----------------------------------------------
=======
(T : Type) (pred: T → Prop) (w : T) (e : p w)
-----------------------------------------------
>>>>>>> b461be5f
            ∃ a : T, pred a
-/

#print exists.intro

/-
Here's code that illustrates the use of
-/

def existsIntro 
(T: Type)           -- arguments
(pred: T → Prop) 
(w : T) 
(e : pred w) 
: 
exists w, pred w    -- return type
:= 
exists.intro w e    -- direct use of exists. intro

#check existsIntro

/-
Abstract example
-/
variable T : Type
variable witness : T
variable predicate : T → Prop
#check predicate witness
variable proof : predicate witness

-- direct use of exists.intro
def pfOfExists : ∃ m, predicate m := 
    exists.intro witness proof 

-- shorthand
def pfOfExists' : ∃ m, predicate m := 
    ⟨ witness, proof ⟩ 

<<<<<<< HEAD
-- a script in which we build the proof interactively
def fourAgain : exists m, m + m = 8 :=
begin
    apply exists.intro 4,
    exact rfl,
end
=======
def examplePredicate: ℕ → Prop :=
  λ(x: ℕ), x + x = 8
>>>>>>> b461be5f

/-
Concrete example
-/

def isEven (n : nat) : Prop :=
    exists m : nat, m + m = n

/-
A bad definition of isEven (last time).
-/

def isEvenBadDef (n : nat) : Prop :=
    exists m : nat, n / m = 2

example : isEvenBadDef 7 :=
    ⟨ 3.5, rfl ⟩ 

-- OOPS "/"" is natural number division
#reduce (7 / 2 : nat)

-- 
def eightEven := isEven 8

#check eightEven
#reduce eightEven

-- exact proof term using exists.intro
theorem even8 : eightEven := 
    exists.intro 4 rfl

-- syntactic sugar
theorem even8' : eightEven := 
    ⟨ 4, rfl ⟩ 

-- as a tactic script
-- unfold expands a definition
theorem even8'' : isEven 8 := 
begin
<<<<<<< HEAD
unfold isEven,      -- not necessary
apply exists.intro 4,
exact rfl 
=======
  unfold isEven,      -- not necessary
  exact ⟨ 4, pf8is4twice ⟩ 
>>>>>>> b461be5f
end 

/-
EXERCISE: Construct a proof, isNonZ,
of the proposition that there exists 
a natural number n such that 0 ≠ n.
-/



-- Possible Answers --

theorem isNonZ : exists n : nat, 0 ≠ n :=
<<<<<<< HEAD
exists.intro 1 (λ pf : (0 = 1), 
nat.no_confusion pf)
-- second arg is a pf of 0=1→false
=======
  exists.intro 1 (λ pf : (0 = 1), 
    nat.no_confusion pf)

theorem isNonZ' : exists n : nat, 0 ≠ n :=
begin
  have pf0isnt1: (0 ≠ 1),
    apply nat.no_confusion,
>>>>>>> b461be5f

  exact ⟨ 1, pf0isnt1 ⟩
end

/- **********************-/
/- *** ∃ Elimination *** -/
/-***********************-/

/-
If one assumes that ∃ x, P x, then one 
can assume there is an arbitrary value,
w, such that P w is true. If one can then 
show, without making additional assumptions 
about w, that some conclusion, Q that does
not depend on w, follows, that one has shown
that Q follows from the mere existence of a
w with property P, and thus from ∃ x, P x. 

The formal rule is a little bit involved. 
Here it is as an inference rule. We explain
each piece below.

∀ Q : Prop; ∀ T : Type; ∀ P : T → Prop; ∃ x : T, P x; ∀ w : T, P w → Q
----------------------------------------------------------------------
               Q

This rule says that we can conclude that
any proposition, Q, is true, if (1) T is
any type of value; (2) P is any property 
of values of this type; (3) there is some
value, x, of this type that has property 
P; and (4) from any such value, w, Q then
follows. 

This is the elimination rule for ∃. It 
lets you draw a conclusion, Q, from the
premise that ∃ x, P x and from a proof
that from any such w one can construct
a proof of Q.

The following function shows all of the
pieces needed to use exists.elim and how
to use it. Note that the conclusion, Q,
the type of elements involved, T, and 
the property, P, are given implicitly,
as they can be inferred from the ∃ and
from the proof that Q follows from any
such value.
-/

def existsElim 
    { Q : Prop }
    { T : Type } 
    { P : T → Prop }
    ( ex : exists x, P x) 
    ( pw2q : ∀ w : T, P w → Q) 
    : Q
    :=
        exists.elim ex pw2q


/-
EXAMPLE. Let's prove that if there
is a value of some type that has two
properties, P and Q, then it has one
of those properties.

-/

-- assume P and S are properties of nats
variables (P : ℕ → Prop) (S : ℕ → Prop)

theorem forgetAProperty : 
(exists n, P n ∧ S n) → (exists n, P n) :=
-- here Q, the conclusion, is (exists n, P n)
begin
  assume ex,
  show ∃ (n : ℕ), P n,
  from
    begin
      apply exists.elim ex, -- give one arg, build  other
      assume w Pw,          -- assume w and proof of P w
      show ∃ (n : ℕ), P n,
      from exists.intro w Pw.left,
    end,
end

/-
*** EXERCISE: 

Prove:
Assuming n is a natural number and P and S are
properties of natural numbers, prove that
(∃ n, P n ∧ S n) → (∃ n, S n ∧ P n).
-/



-- Answer

theorem reverseProperty : 
  (exists n, P n ∧ S n) → (exists n, S n ∧ P n) :=
  -- here Q, the conclusion, is (exists n, S n ∧ P n)
begin
  assume ex,
  show ∃ (n : ℕ), S n ∧ P n,
  from
    begin
      apply exists.elim ex, -- give one arg, build other
      assume w Pw,          -- assume w and proof of P w
      show ∃ (n : ℕ), S n ∧ P n,
      -- here's some new notation for and.intro
      from exists.intro w ⟨ Pw.right, Pw.left ⟩ 
    end,
end

/-
EXERCISE: Express the property, 
of natural numbers, of being a 
perfect square. For example, 9
is a perfect square, because 3
is a natural number such that 
3 * 3 = 9. By contrast, 12 is
not a perfect square, as there 
does not exist a natural number
that squares to 12. 

State and prove the proposition 
that 9 is a perfect square.
-/




-- Answer

def isASquare: ℕ → Prop :=
    λ n, exists m, n = m ^ 2

theorem isPS9 : isASquare 9 :=
begin
  unfold isASquare,
  exact exists.intro 3 (eq.refl 9)
end

/-
Remember this claim:
  ∃ t ∈ time, ∀ p ∈ People, fool(p, t) →
    ∀ p ∈ People, ∃ t ∈ time, fool(p, t)
Let's look at a general proof
-/

theorem existsforall_impl_forallexists:
  ∀ (S T: Type) (pred: (S → T → Prop)),
    (∃ (t: T), ∀ (p: S), pred(p)(t)) →
      (∀ (p: S), ∃ (t: T), pred(p)(t)) :=
begin
  assume S T pred,
  assume existsforall,
  assume p,
  apply exists.elim existsforall,
  assume a pf_forallp_a,
  have pf_a := (pf_forallp_a p),
  exact exists.intro a pf_a,
end

/-
Negating Existential and Universal Quantifiers

What happens when you negate an existential
quantifier? What does this mean:
¬(∃ t ∈ time, fool(me, t)) -
  there does not exist a time when you can fool me
∀ t ∈ time, ¬fool(me, t) -
  at any time, you will not fool me
Are these equivalent?

How about this:
¬(∀ t ∈ time, fool(me, t)) -
  you cannot fool me all of the time
∃ t ∈ time, ¬fool(me, t) -
  there exists a time when you cannot fool me
Are these equivalent?
-/

theorem not_exists_t_iff_always_not_t:
  ∀ (T: Type) (pred: (T → Prop)),
    (¬(∃ t: T, pred(t))) ↔
      ∀ t: T, ¬pred(t) :=
begin
  assume T pred,
  apply iff.intro,
    assume pf_not_exists_t,
    assume t,
    assume Q,
    have pf_exists_t := exists.intro t Q,
    exact (pf_not_exists_t pf_exists_t),

    -- proof that ∀ t: T, ¬pred(t) implies
    -- ¬(∃ t: T, pred(t))
    assume pf_forall_t_not,
    assume pf_not_exists_t,
    apply exists.elim pf_not_exists_t,
    assume a pf_a,
    have pf_not_a := pf_forall_t_not a,
    exact pf_not_a pf_a
end<|MERGE_RESOLUTION|>--- conflicted
+++ resolved
@@ -5,16 +5,9 @@
 /-
 An existentially quantified 
 proposition asserts that there
-<<<<<<< HEAD
-exusts *some* value of some type 
+exists *some* value of some type 
 that makes a given predicate 
 true. Here's an example.
-=======
-is some value of some type for 
-which some proposition involving 
-that value is true. Here is an 
-example.
->>>>>>> b461be5f
 -/
 
 def anExistsProp := 
@@ -49,7 +42,8 @@
 A proof of exists m , m + m = 8, is
 thus the pair, ⟨ 4, rfl ⟩. Here we use
 special angle brackets, a notation that
-Lean recognizes for writing proofs of existentially quantified propositions.
+Lean recognizes for writing proofs of 
+existentially quantified propositions.
 -/
 
 /-
@@ -88,14 +82,8 @@
 More generally the introduction 
 rule for ∃ is as follows:
 
-<<<<<<< HEAD
 { T : Type } { p: T → Prop } (w : T) (e : p w)
-----------------------------------------------
-=======
-(T : Type) (pred: T → Prop) (w : T) (e : p w)
------------------------------------------------
->>>>>>> b461be5f
-            ∃ a : T, pred a
+----------------------------------------------                             ∃ a : T, p a
 -/
 
 #print exists.intro
@@ -133,17 +121,12 @@
 def pfOfExists' : ∃ m, predicate m := 
     ⟨ witness, proof ⟩ 
 
-<<<<<<< HEAD
 -- a script in which we build the proof interactively
 def fourAgain : exists m, m + m = 8 :=
 begin
     apply exists.intro 4,
     exact rfl,
 end
-=======
-def examplePredicate: ℕ → Prop :=
-  λ(x: ℕ), x + x = 8
->>>>>>> b461be5f
 
 /-
 Concrete example
@@ -183,14 +166,9 @@
 -- unfold expands a definition
 theorem even8'' : isEven 8 := 
 begin
-<<<<<<< HEAD
 unfold isEven,      -- not necessary
 apply exists.intro 4,
 exact rfl 
-=======
-  unfold isEven,      -- not necessary
-  exact ⟨ 4, pf8is4twice ⟩ 
->>>>>>> b461be5f
 end 
 
 /-
@@ -200,25 +178,18 @@
 -/
 
 
-
 -- Possible Answers --
 
 theorem isNonZ : exists n : nat, 0 ≠ n :=
-<<<<<<< HEAD
 exists.intro 1 (λ pf : (0 = 1), 
 nat.no_confusion pf)
 -- second arg is a pf of 0=1→false
-=======
-  exists.intro 1 (λ pf : (0 = 1), 
-    nat.no_confusion pf)
 
 theorem isNonZ' : exists n : nat, 0 ≠ n :=
 begin
-  have pf0isnt1: (0 ≠ 1),
-    apply nat.no_confusion,
->>>>>>> b461be5f
-
-  exact ⟨ 1, pf0isnt1 ⟩
+apply exists.intro 1,
+assume contra: 0=1,
+exact nat.no_confusion contra
 end
 
 /- **********************-/
@@ -239,23 +210,23 @@
 Here it is as an inference rule. We explain
 each piece below.
 
-∀ Q : Prop; ∀ T : Type; ∀ P : T → Prop; ∃ x : T, P x; ∀ w : T, P w → Q
-----------------------------------------------------------------------
+∀ {Q : Prop}, ∀ {T : Type }, ∀ { P : T → Prop},
+pfEx: (∃ x : T, P x), pfP2Q: ∀ w : T, P w → Q
+----------------------------------------------
                Q
 
-This rule says that we can conclude that
-any proposition, Q, is true, if (1) T is
-any type of value; (2) P is any property 
-of values of this type; (3) there is some
-value, x, of this type that has property 
-P; and (4) from any such value, w, Q then
-follows. 
+Ignore the implicit parameters for a moment,
+and focus on pfEx and pfP2Q. This rule says 
+that (1) if there is some object, x that has
+property P, and (2) if whenever *any* object 
+has this property, Q follows, then Q follows.
 
 This is the elimination rule for ∃. It 
 lets you draw a conclusion, Q, from the
-premise that ∃ x, P x and from a proof
-that from any such w one can construct
-a proof of Q.
+premise that ∃ x, P x (there is an x with
+property P) and from a proof that if any 
+x has this property (and we just assumed
+there is one) then there is a proof of Q.
 
 The following function shows all of the
 pieces needed to use exists.elim and how
@@ -291,16 +262,17 @@
 
 theorem forgetAProperty : 
 (exists n, P n ∧ S n) → (exists n, P n) :=
--- here Q, the conclusion, is (exists n, P n)
+-- here "Q", the conclusion, is (exists n, P n)
 begin
   assume ex,
-  show ∃ (n : ℕ), P n,
+  show ∃ (n : ℕ), P n,  -- document goal for readability
   from
     begin
       apply exists.elim ex, -- give one arg, build  other
-      assume w Pw,          -- assume w and proof of P w
+      assume w PandSw,      -- assume w and proof of P w
       show ∃ (n : ℕ), P n,
-      from exists.intro w Pw.left,
+      apply exists.intro w,
+      exact PandSw.left,
     end,
 end
 
@@ -363,25 +335,75 @@
 end
 
 /-
-Remember this claim:
-  ∃ t ∈ time, ∀ p ∈ People, fool(p, t) →
-    ∀ p ∈ People, ∃ t ∈ time, fool(p, t)
-Let's look at a general proof
+The difficulty of proving propositions in
+predicate logic is often related to the
+nesting of quantifiers. Here's a little
+example illustrating such nesting.
+
+We formalize and prove this claim: if
+there is a person who can be fooled at
+any time, then at any time someone can
+be fooled. 
+
+Here's a logical rendition of this idea:  
+∃ p ∈ Person,   ∀ t ∈ Time,     canFool(p, t) → 
+∀ t ∈ Time,     ∃ p ∈ Person,   canFool(p, t). 
+
+Note the different nestings of the quantifiers.
+
+Let's prove it.
 -/
 
 theorem existsforall_impl_forallexists:
-  ∀ (S T: Type) (pred: (S → T → Prop)),
-    (∃ (t: T), ∀ (p: S), pred(p)(t)) →
-      (∀ (p: S), ∃ (t: T), pred(p)(t)) :=
-begin
-  assume S T pred,
-  assume existsforall,
-  assume p,
-  apply exists.elim existsforall,
-  assume a pf_forallp_a,
-  have pf_a := (pf_forallp_a p),
-  exact exists.intro a pf_a,
-end
+∀ (Time Person: Type),
+∀ (canFool: Time → Person → Prop),
+    (∃ p: Person, ∀ t: Time, canFool t p) →
+        (∀ t: Time, ∃ p: Person, canFool t p)
+:=
+begin
+  assume Time Person,
+  assume canFool,
+  assume someoneCanBeFooledAllTheTime,
+  show ∀ (t : Time), ∃ (p : Person), canFool t p, from
+  begin
+    assume aTime,
+    show ∃ (p : Person), canFool aTime p, from
+        begin
+        apply exists.elim someoneCanBeFooledAllTheTime,
+        assume somePerson,
+        assume canFoolThatPersonAnytime,
+        have canFoolThatPersonSometime := 
+            canFoolThatPersonAnytime aTime,
+        exact ⟨ somePerson, canFoolThatPersonSometime ⟩, 
+        end,
+  end,
+end
+
+/-
+The same proposition and proof using neutral identifiers.
+-/
+theorem existsforall_impl_forallexists':
+∀ (T P: Type),
+∀ (rel: T → P → Prop),
+    (∃ p: P, ∀ t: T, rel t p) →
+        (∀ t: T, ∃ p: P, rel t p)
+:=
+begin
+  assume T P,
+  assume rel,
+  assume somePrelAllT,
+  assume someT,
+  apply exists.elim somePrelAllT,
+  assume someP,
+  assume thatPrelAllT,
+  have thatTrelThatP := 
+    thatPrelAllT someT,
+  exact ⟨ someP, thatTrelThatP ⟩, 
+end
+
+/-
+Discussion: Is the converse proposition true?
+-/
 
 /-
 Negating Existential and Universal Quantifiers
@@ -409,18 +431,37 @@
 begin
   assume T pred,
   apply iff.intro,
-    assume pf_not_exists_t,
-    assume t,
-    assume Q,
-    have pf_exists_t := exists.intro t Q,
-    exact (pf_not_exists_t pf_exists_t),
-
-    -- proof that ∀ t: T, ¬pred(t) implies
-    -- ¬(∃ t: T, pred(t))
-    assume pf_forall_t_not,
-    assume pf_not_exists_t,
-    apply exists.elim pf_not_exists_t,
-    assume a pf_a,
-    have pf_not_a := pf_forall_t_not a,
-    exact pf_not_a pf_a
+
+  -- forward
+  show (¬∃ (t : T), pred t) → ∀ (t : T), ¬pred t, from
+    begin
+        assume pf_not_exists_t,
+        show ∀ (t : T), ¬pred t, from
+        begin
+            assume t,
+            assume pred_t,
+            have pf_exists_t := exists.intro t pred_t,
+            exact (pf_not_exists_t pf_exists_t),
+            -- contradiction,
+        end,
+    end,
+
+    -- reverse
+  show (∀ (t : T), ¬pred t) → (¬∃ (t : T), pred t), from
+    begin
+        assume all_not_pred,
+        show ¬∃ (t : T), pred t, from
+            begin
+            assume ex_t_pred,
+            show false, from
+                begin
+                apply exists.elim ex_t_pred,
+                assume t,
+                assume pred_t,
+                have not_pred_t := all_not_pred t,
+                --exact pf_not_pred_t pf_pred_t
+                contradiction,
+                end,
+            end,
+    end,
 end