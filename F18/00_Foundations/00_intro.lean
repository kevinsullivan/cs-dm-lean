--- conflicted
+++ resolved
@@ -41,7 +41,6 @@
 EXERCISE: Write a truth judgment here (just type it
 in as part of this comment) that expresses the 
 judgement that ¬ (0 = 1) is true.
-(abh: We have not introduced Lean yet.)
 
 Propositions, then, are claims that certain states
 of affairs hold, and logic provides us with rules
@@ -288,7 +287,6 @@
 
 /-
 In a mathematical or logical system, some propositions 
-<<<<<<< HEAD
 are taken to be true unconditionally: without the need 
 for any prior "input" judgements or proofs.
 
@@ -321,28 +319,6 @@
 proof of 0 = 0, thereby justifying the judgment that
 0 = 0 is true. In this case, you could say that the
 logic includes 0 = 0 as an axiom.
-=======
-are taken to be true unconditionally: without the need
-for any "input" judgments.
-
-An inference rule that requires no inputs at all, and 
-that nevertheless lets you judge some proposition to
-be true, is called an axiom. We also use the term, 
-axiom, to refer to the proposition that is thereby 
-stipulated to be true unconditionally. 
-
-If we were to take the proposition, 0 = 0, as an
-axiom, we could write it like this: 
-
------
-0 = 0
-
-Note that there are no required "input" judgments. 
-So without having proved anything else at all to 
-be true, this rule nevertheless lets you conclude
-that 0 = 0. In this case, you could say that the
-logic has accepted 0 = 0 as an axiom.
->>>>>>> 335f5fe6
 -/
 
 /- ** An inference rule for equality in general ** -/
@@ -358,7 +334,6 @@
 That'd be ok, but then we'd need similar axioms for 
 every other number. We'd also need similar axioms
 for every object of every other type: person, car, 
-<<<<<<< HEAD
 plant, atom, book, idea, etc. We end up with a pretty
 unweildy (and infinite) set of axioms. Moreover, if
 we were ever to define a new type of objects (e.g.,
@@ -371,15 +346,6 @@
 that *any* object, or value, of any type whatsoever 
 is always equal to itself (and that nothing else
 is ever equal to that object).
-=======
-plant, atom, book, idea, etc. We end up with a pretty 
-intractable set of axioms.
-
-What would be much better would be to have an
-inference rule that basically allows us to conclude
-that any object or value of any type is equal to 
-itself.
->>>>>>> 335f5fe6
 
 It'd go something like this: if T is any "type" 
 (such as natural number, car, person), and t is any 
@@ -387,8 +353,7 @@
 of type, natural number), then you can conclude that
 t = t is true.  
 
-<<<<<<< HEAD
-We meet a new kind of judgement here: a type judgment.
+We meet a new kind of judgment here: a type judgment.
 If X is some type, and x is a value of that type, X, 
 we can denote this fact by writing x : X. We read this
 as "x is of type X."
@@ -413,43 +378,15 @@
 inference rule thus defines a a very sensible notion
 of equality for all values of all types that exist or
 might ever be defined. 
-=======
-We meet a new kind of judgment here: a type judgment.
-If T is a type, then we can write T : Type. If t is of
-some type, T, then we can write t : T. Now we can write
-the inference rule, which we'll call eq, like this:
-
-T : Type, t : T
--------------- eq
-    t = t
-
-Those are now type judgments above the line. You can 
-thus understand this inference rule as saying this:
-if you give me a T that is of type, Type, which is to
-say that it itself a type (such as natural number or 
-Boolean), and if you then also give me a value, t, of 
-that particular type T (such as 0 or true), then I 
-will give you a truth judgment for the proposition 
-that t is equal to itself (e.g., 0 = 0 or true = true).
->>>>>>> 335f5fe6
 
 EXERCISE: Why can this rule never be used to derive a
 truth judgment for the proposition that 0 = 1?
 
 So now, rather than a separate axiom for 0 = 0,
 another one for 1 = 1, another for true = true, and
-<<<<<<< HEAD
 yet another for Fido = Fido, so forth, we now have 
 a single inference rule that covers every possible 
 case forever forward.  
-=======
-so forth, we now have a single inference rule that
-covers every conceivable case forever forward. No
-matter what types you might define, and no matter
-what values of such types you might produce, you
-can always conclude that any such value of any
-such type is equal to itself. 
->>>>>>> 335f5fe6
 
 Now we move the ball forward yet another distance. 
 In predicate logic, we could also write the inference 
@@ -459,7 +396,6 @@
 "if you give me any value of the specified type ..."
 
 You could thus pronounce the rule like this: "If you
-<<<<<<< HEAD
 give me any T that is of type, Type, which is to say
 that if T is any type, and if you give me any value,
 t, of that type, T, then I promise to give you back 
@@ -477,22 +413,10 @@
 that t = t." 
 
 That's crazy, but stick with it ...
-=======
-give me any T that is of type, Type (which is to say
-that if T is any type), and if you give me any value,
-t, of that type, T, then I promise to give you back a
-truth judgment (i.e., proof) of the proposition that 
-t = t." The notation "x: X" is called a type judgment.
-It asserts that the value, x, is of some type, X. Lean
-strictly checks that all type judgments are valid, so
-you wouldn't be able to apply such an inference rule 
-if the types didn't "type check" correctly.
->>>>>>> 335f5fe6
 -/
 
 /-
 Now, given this more general inference rule, we could
-<<<<<<< HEAD
 "apply" it to the case where T = nat (Lean's name for
 the type of natural numbers), and where t = 0 (a value
 of this type) to produce a proof of 0 = 0. We could 
@@ -504,23 +428,6 @@
 In Lean, this inference rule is built in (actually 
 defined in a library that is automatically loaded 
 when you start Lean). 
-=======
-"apply" it to the case where T = "natural number", or
-"non-negative integer" (in many languages written as 
-"nat"), and t = 0 (a value of type nat) to *derive* 
-a truth judgment for the proposition, 0 = 0, as a 
-special case. 
-
-We could apply the same  rule to derive truth judgments
-for 1 = 1, 2 = 2, true = true, "Bob" = "Bob", and so on.
--/
-
-/-
-In Lean, this inference rule, for defining a general
-concept of equality that works for all values of all
-types, is built in (actually defined in a library that
-is automatically loaded when you start Lean). 
->>>>>>> 335f5fe6
 
 There's a shorthand in Lean for applying this rule 
 to a value, t, of some particular type, T, to 
@@ -579,14 +486,21 @@
 rejects the proof. The red line over the zeqo
 then explains that you've promised to provide a
 proof, but you haven't, and so the thing you said
-would be a theorem (lemma) really isn't proven to
+would be a theorem hasn't actually been proven to
 be one!
-(abh: This is our first time introducing lemma.
-Perhaps we should introduce it when we first
-mention theorem, as zeqz might arguably be more
-of a lemma than a theorem. See
-https://academia.stackexchange.com/questions/113819/is-it-acceptable-for-a-referee-to-suggest-changing-theorem-into-proposition for some opinions on
-this!)
+
+Note: The word "theorem" in mathematics is generally
+used to mean an "important" proposition that has been
+proved. The word lemma is used to mean a somewhat less 
+important proposition that has been proved, often as
+part of a larger proof of a more important theorem.
+Mathematicians also use the word corrolary to refer
+to a proposition the proof of which follows from the
+proof of a more important theorem. You can read all
+about the various words used to refer to things that
+have been proved, or that are intended to be proved,
+here: https://academia.stackexchange.com/questions/113819/is-it-acceptable-for-a-referee-to-suggest-changing-theorem-into-proposition.
+For our purposes, we'll typically just use theorem.
 -/
 
 /-
@@ -832,18 +746,25 @@
 as collections of elements. It took much time and
 great care, however, to craft a set of axioms that
 are not self-contradicting. The original formulation
-of set theory turned out to be inconsistent! (Does
-the set of all sets that do not contain themselves
-contain itself? If it does, then it doesn't, and if
-it doesn't then it does: a profound inconsistency.
-abh:In case that example feels contrived, there's a
-word in the English language to describe words that
-describe themselves: autological. The antonym of
-autological is heterological. "Polysyllabic" is
-autological, but "palindrome" is heterological. Is
-the word "heterological" heterological? If the word
-doesn't describe itself, then it is, but then the
-word would describe itself…)
+of set theory turned out to be inconsistent! 
+
+(Does the set of all sets that do not contain 
+themselves contain itself? If it does, then it 
+doesn't, and if it doesn't then it does: a real 
+inconsistency! In fact it was this problem that
+led mathematicians to a much more careful notion
+of what it means to be a set, as captured by the
+axioms of ZFC.
+
+As another example of an inconsistency, there's 
+a word in the English language to describe words 
+that describe themselves: autological. The antonym 
+of autological is heterological. "Polysyllabic" is 
+autological, but  "palindrome" is heterological. 
+Is the word "heterological" heterological? If the 
+word doesn't describe itself, then it is, but then 
+the word would describe itself. So, yeah, English
+is inconsistent in this sense.)
 
 The axioms of ZFC are somewhat technical; we will 
 not explore them in this class. What you might want
@@ -902,9 +823,8 @@
 a fundamental building block of mathematics in type theory.
 Sets can be modeled, but they are not built in. 
 
-(abh: We have not discussed sets that much yet if this is
-considered the first chapter.)
-You already have a good intuition for sets as collections
+From your high school math background, you probably 
+already have a reasonable intuition for sets as collections
 of values. A type also defines a set of values, and each
 value in that set has that type. But whereas a value can be
 in many sets, in type theory a value has exactly one type.
