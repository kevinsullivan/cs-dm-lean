/-
If P and Q are propositions, then
so is P ↔ Q. We call this form of
proposition a bi-implication. It
means P → Q ∧  Q → P. 

Here's a somewhat silly example:
if it has been raining the ground
in the desert is wet (R → W) and
if the ground in the desert is wet
then it has been raining (W → R).
In this case, we can say that the
ground in the desert is wet "if and
only if" (iff) it has been raining.

In such a situation we say that 
"it has been raining" and "the
ground in the desert is wet" are
equivalent, as the two states of
affairs invariable occur or do not
occur together.

The rules for ↔ introducing and 
elimination are conceptually the same 
as for ∧ applied to two implications,
one going in each direction (R to W
and W to R, respectively).

We recommend that you pronounce 
P ↔ Q as "P and Q are equivalent".
Most mathematicians pronounce it
as "P if and only if Q", which 
they generally abbreviate P iff
Q (note the extra f). Figuring 
out why the phrase "if and only 
if" actually makes sense is arguably 
more trouble than it's worth. Just
know that people use this phrase
in mathematics and logic all the 
time. 

 /- 
  *************************
  *** Introduction Rule ***
  *************************
-/
   
To prove P ↔ Q you must always
prove two propositions: first,  
P → Q, then Q → P. In informal
mathematical writing, a proof of
P ↔ Q will usually start off with
"first we consider the implication
from P to Q, ..." Once that part
is proved, it will say "and now 
we consider the implication in
the other direction." When that
part is also done, it will then 
say, combing these results thus 
proves P ↔ Q. QED."

Lean provides the iff.intro rule
to construct a proof of P ↔ Q 
from the requisite sub-proofs.
Here's an example of its use
in a program whose type makes
clear what's required to use it.
-/

lemma bi_implication : 
 ∀ { P Q : Prop }, 
    (P → Q) → (Q → P) → (P ↔ Q) :=
        λ P Q pfPQ pfQP, 
            iff.intro pfPQ pfQP

/-
The logical way to read this is as
saying that if we assume that P and 
Q are propositions, and if we assume
we're given a proof of P → Q and we
furthermore assume we're given a
proof of Q → P then we can derive a
proof of P ↔ Q by appealing to (by
applying) the iff introduction rule
of the natural deduction system of
logical reasoning.
-/

/-
Let's assume we have two propositions,
P and Q.
-/

variables P Q : Prop

/- 
and that we have proofs of both P → Q 
and of Q → P
-/
variable forward: P → Q
variable backward: Q → P


/-
then we can apply iff-intro to derive 
a proof of P ↔ Q.  
-/

def pqEquiv := iff.intro forward backward

/-
Going the other way, if we're given a 
proof of P ↔ Q, then we can derive proofs
of P → Q and of Q → P using the iff.elim
left and right rules.
-/

<<<<<<< HEAD
#check  pqEquiv
#check  pqEquiv
=======
#check  iff.elim_left (iff.intro forward backward)
#check  iff.elim_right (iff.intro forward backward)


/-
Warmup: Function composition.
-/

/-
Warmup. If we have a function from P to Q 
and another function from Q to R then we 
can derive a function from P to R by way
of Q.

{ P Q : Prop } (pq : P ↔ Q) (qr : Q ↔ R) 
---------------------------------------- compose
              pr : (P ↔ R)

Verify that compose is a valid reasoning
principle by proving it with a function
that takes as its arguments: propositions 
P, Q, and R (implicitly); and proofs of 
P ↔ Q and of Q ↔ R; and that derives a 
proof of P ↔ R.
-/

def compose : ∀ { P Q R : Type }, (P → Q) → (Q → R) → (P → R) := 
        /-
        To prove this type, we ...
        -/
 
        /-
        Assume P, Q, and R are types
        -/
        (λ P : Type, 
        (λ Q : Type,
        (λ R : Type,
        
        /-
        Assume we're given functions, pq and 
        qr, of types P → Q and Q → P, respectively
        -/
        (λ pq : P → Q,
        (λ qr : Q → R,

        /-
        Now show (produce a function of type)
        P → R, by ...
        -/
        
        /-
        assume a proof of P, ...
        -/
        (λ p : P,

        /-
        then return (a value of type) R.
        -/
        qr (pq p)  

        ) ) ) ) ) )

/-
Suppose that P, Q, and R are propositions,
and that P → Q express the idea that if it 
is raining the streets are wet, and that 
Q → R express the idea that if the streets 
are wet then it takes longer to stop. From 
these assumptions we can deduce P → R: if 
it's raining then it takes longer to stop.

We can prove that this is a logically valid
form of reasoning by writing this inference
rule:

{ P Q : Prop } (pq : P ↔ Q) (qr : Q ↔ R) 
---------------------------------------- compose
              pr : (P ↔ R)
-/

/-
The name, "hypothetical syllogism", or
"chain rule" is given to a reasoning
principle based on the  chaining of two 
implications: first reasoning from P to 
R then from R to P to reason from P to R.

Here's an example.

Suppose P, Q, and R are propositions, 
that P → Q express "if it's raining then 
the streets are wet,"" and Q → R, "if the
streets are wet then it takes longer to 
stop." From these assumptions we can deduce 
that if "it's raining (P) then it takes 
longer to stop (R).

{ P Q : Prop } (pq : P → Q) (qr : Q → R) 
---------------------------------------- chain
              pr : (P → R)


As usual we can prove this rule to be valid
by stating and proving it formally. Here's 
a logically clear formulation of the rule 
along with a proof that it is valid.
-/

def chain : ∀ { P Q R : Prop }, (P → Q) → (Q → R) → (P → R) := 
        /-
        To prove this proposition, we ...
        -/
 
        /-
        assume P, Q, and R are propositions...
        -/
        (λ P : Prop, 
        (λ Q : Prop,
        (λ R : Prop,
        
        /-
        and assume we're given proofs of P → Q and Q → P
        -/
        (λ pq : P → Q,
        (λ qr : Q → R,

        /-
        Now we show P → R by ...
        -/
        
        /-
        first assuming a proof of P ...
        -/
        (λ p : P,

        /-
        then deriving a proof of R.
        -/
        qr (pq p) 

        ) ) ) ) ) )


/-
We can leave out the explicit types and let
Lean infer them from context.
-/

def chain' : ∀ { P Q R : Prop }, (P → Q) → (Q → R) → (P → R) := 
        (λ P, (λ Q, (λ R, (λ pq,(λ qr, (λ p,qr (pq p) ) ) ) ) ) )


/-
We also don't need the parenthesis, as the
lambda expressions associate to the right in
any case.
-/
def chain'' : ∀ { P Q R : Prop }, (P → Q) → (Q → R) → (P → R) := 
        λ P, λ Q, λ R, λ pq, λ qr, λ p, qr (pq p)

/- Finally, Lean lets us use a single λ followed 
by names for multiple arguments, giving us the
simplest statement of this theorem, nevertheless
equivalent to all of those above.
and every argument. 
-/

def chain''' : ∀ { P Q R : Prop }, (P → Q) → (Q → R) → (P → R) := 
        λ P Q R pq qr p, qr (pq p)  


/-
We could also have written tactic scripts.
Here we could have written the first assume
across three lines.
-/

def chain_tactic : ∀ { P Q R : Prop }, (P → Q) → (Q → R) → (P → R) :=
begin
        assume P Q R: Prop,
        assume pq : P → Q,
        assume qr : Q → R,
        show P → R, 
                assume p : P,
                show R,
                from qr (pq p) 
end

/-
We can leave out the explicit types and run
all the assume lines together here, as well,
yielding this more concise, albeit perhaps
less immediately understandable, script.
-/
def chain_tactic' : ∀ { P Q R : Prop }, (P → Q) → (Q → R) → (P → R) :=
begin
        assume P Q R pq qr p,
        show R,
        from qr (pq p) 
end

/-
Finally, you can write the same theorem in 
the form of an ordinary function definition,
in which case assumptions are reflected in
the arguments, the return type is explicit,
and the body of the function is just as it
is in all the preceding examples. The return
type could be left implicit here, but that 
would make the code harder to understand, as
it would force the reader to figure out the
type of "qr (pq p)".
-/

def chain_prog (P Q R : Prop) (pq: (P → Q)) (qr: Q → R) (p : P): R :=
        qr (pq p) 






def compose { P Q R : Prop } (pq : P ↔ Q) (qr: Q ↔ R) 
        : P ↔ R :=
        iff.intro
                (compose (qr.left) (pq.left) )
                (compose (qr.right) (qr.left) )


/-
def iff_compose (P Q R: Prop) (pq: P ↔ Q) (qr: Q ↔ R) : P ↔ R :=
        iff.intro 
                (compose ) 
                _
-/


/-
We now have all of the inference rules required to
prove that (P → Q → R) and (P ∧ Q → R) are logically
equivalent.
-/
lemma conj_impl_antecedent_equiv:
  ∀ {P Q R : Prop},
    (P → Q → R) ↔ (P ∧ Q → R) :=
    λ (P Q R),
    begin
      apply iff.intro,
      assume PimpQimpR,
      assume PandQ,
      have P := and.elim_left PandQ,
      have QimpR := PimpQimpR P,
      have Q := and.elim_right PandQ,
      exact QimpR Q,
      assume PandQimpR,
      assume P,
      assume Q,
      have PandQ := and.intro P Q,
      exact PandQimpR PandQ
    end

/-
EXERCISE: From the lemma conj_impl_antecedent_equiv,
does it follow that (P → Q) ↔ (P ∧ Q)?
Why or why not?
-/

/-
EXERCISE:

Prove that ↔ is transitive. That is, if you
assume P, Q and R are arbitrary propositions, 
and that you have proof of P ↔ Q and of Q ↔ R,
then you can derive a proof of P ↔ R.
-/

∀ 



/-
Prove ∀ P : Prop, P ↔ (P → P)
-/



theorem foo: ∀ P : Prop, P ↔ (P → P),
        assume (P : Prop) (pfbi: P ↔ (P → P)),
        have forward := pfbi.left,        
        have backward := pfbi.right,




>>>>>>> 79fd4c5d


/-
A proof of P ↔ Q is essentially a 
proof of the conjunection (P → Q) ∧  
(Q → P). iff.intro is like ∧-intro,
and the left and right iff.elim 
rules are like the ∧-elim left and
right rules.
-/

/-
EXERCISE: Construct a proof, pqequiv, of 
the proposition, P ∧ Q ↔ Q ∧ P. Note:
we don't need to know whether P and Q
are true, false, or unknown to provide
such a proof.
-/

theorem pqequiv : P ∧ Q ↔ Q ∧ P :=
        iff.intro
        (λ pq : P ∧ Q, and.intro (pq.right) (pq.left))
        (λ qp : Q ∧ P, and.intro (qp.right) (qp.left))

/- 
  *************************
  *** Elimination Rules ***
  *************************
-/


/-
As with ∧, the elimination rules,
iff.elim_left and iff.elim_right,
take a proof of P ↔ Q and return 
the constituent sub-proofs, P → Q,
and Q → P, respectively.
-/

#check (iff.elim_left pqequiv)
#check (iff.elim_right 
        (bi_implication p2q q2p))

/-
In the following trivial example,
we can see how the bi_implication
introduction rule (run backwards)
gives us a way to split a goal of
proving P ↔ Q into two sub-goals,
one implication in each direction.
Knowing to do that split and then
to provide two proofs, one for each
direction, is the key to proving
bi-implications, whether using a
prover such as Lean or just using
paper and pencil.
-/
theorem easy_iff: 0 = 0 ↔ 1 = 1 :=
begin
apply bi_implication,
exact λ e, eq.refl 1, -- ignores argument
exact λ e, eq.refl 0, -- ignores argument
end

/-
EXERCISES: TBD.
-/
<|MERGE_RESOLUTION|>--- conflicted
+++ resolved
@@ -45,12 +45,23 @@
   *************************
 -/
    
-To prove P ↔ Q you must always
-prove two propositions: first,  
-P → Q, then Q → P. In informal
-mathematical writing, a proof of
-P ↔ Q will usually start off with
-"first we consider the implication
+To construct a proof of P ↔ Q you 
+must have (or have assumed) proofs
+of two propositions: a proof of   
+P → Q, and a proof of Q → P. The
+inference rule is thus as follows:
+
+P Q : Prop, p2q : P → Q, q2p: Q → P
+-----------------------------------
+        PiffQ : P ↔ Q
+
+In informal mathematical writing, a 
+proof of P ↔ Q will start with the
+following kind of language. "We are
+to prove P ↔ Q. To prove it we must
+first prove P → Q, then we must prove
+P → Q. We consider the case P → Q 
+first. " "first we consider the implication
 from P to Q, ..." Once that part
 is proved, it will say "and now 
 we consider the implication in
@@ -115,305 +126,8 @@
 left and right rules.
 -/
 
-<<<<<<< HEAD
 #check  pqEquiv
 #check  pqEquiv
-=======
-#check  iff.elim_left (iff.intro forward backward)
-#check  iff.elim_right (iff.intro forward backward)
-
-
-/-
-Warmup: Function composition.
--/
-
-/-
-Warmup. If we have a function from P to Q 
-and another function from Q to R then we 
-can derive a function from P to R by way
-of Q.
-
-{ P Q : Prop } (pq : P ↔ Q) (qr : Q ↔ R) 
----------------------------------------- compose
-              pr : (P ↔ R)
-
-Verify that compose is a valid reasoning
-principle by proving it with a function
-that takes as its arguments: propositions 
-P, Q, and R (implicitly); and proofs of 
-P ↔ Q and of Q ↔ R; and that derives a 
-proof of P ↔ R.
--/
-
-def compose : ∀ { P Q R : Type }, (P → Q) → (Q → R) → (P → R) := 
-        /-
-        To prove this type, we ...
-        -/
- 
-        /-
-        Assume P, Q, and R are types
-        -/
-        (λ P : Type, 
-        (λ Q : Type,
-        (λ R : Type,
-        
-        /-
-        Assume we're given functions, pq and 
-        qr, of types P → Q and Q → P, respectively
-        -/
-        (λ pq : P → Q,
-        (λ qr : Q → R,
-
-        /-
-        Now show (produce a function of type)
-        P → R, by ...
-        -/
-        
-        /-
-        assume a proof of P, ...
-        -/
-        (λ p : P,
-
-        /-
-        then return (a value of type) R.
-        -/
-        qr (pq p)  
-
-        ) ) ) ) ) )
-
-/-
-Suppose that P, Q, and R are propositions,
-and that P → Q express the idea that if it 
-is raining the streets are wet, and that 
-Q → R express the idea that if the streets 
-are wet then it takes longer to stop. From 
-these assumptions we can deduce P → R: if 
-it's raining then it takes longer to stop.
-
-We can prove that this is a logically valid
-form of reasoning by writing this inference
-rule:
-
-{ P Q : Prop } (pq : P ↔ Q) (qr : Q ↔ R) 
----------------------------------------- compose
-              pr : (P ↔ R)
--/
-
-/-
-The name, "hypothetical syllogism", or
-"chain rule" is given to a reasoning
-principle based on the  chaining of two 
-implications: first reasoning from P to 
-R then from R to P to reason from P to R.
-
-Here's an example.
-
-Suppose P, Q, and R are propositions, 
-that P → Q express "if it's raining then 
-the streets are wet,"" and Q → R, "if the
-streets are wet then it takes longer to 
-stop." From these assumptions we can deduce 
-that if "it's raining (P) then it takes 
-longer to stop (R).
-
-{ P Q : Prop } (pq : P → Q) (qr : Q → R) 
----------------------------------------- chain
-              pr : (P → R)
-
-
-As usual we can prove this rule to be valid
-by stating and proving it formally. Here's 
-a logically clear formulation of the rule 
-along with a proof that it is valid.
--/
-
-def chain : ∀ { P Q R : Prop }, (P → Q) → (Q → R) → (P → R) := 
-        /-
-        To prove this proposition, we ...
-        -/
- 
-        /-
-        assume P, Q, and R are propositions...
-        -/
-        (λ P : Prop, 
-        (λ Q : Prop,
-        (λ R : Prop,
-        
-        /-
-        and assume we're given proofs of P → Q and Q → P
-        -/
-        (λ pq : P → Q,
-        (λ qr : Q → R,
-
-        /-
-        Now we show P → R by ...
-        -/
-        
-        /-
-        first assuming a proof of P ...
-        -/
-        (λ p : P,
-
-        /-
-        then deriving a proof of R.
-        -/
-        qr (pq p) 
-
-        ) ) ) ) ) )
-
-
-/-
-We can leave out the explicit types and let
-Lean infer them from context.
--/
-
-def chain' : ∀ { P Q R : Prop }, (P → Q) → (Q → R) → (P → R) := 
-        (λ P, (λ Q, (λ R, (λ pq,(λ qr, (λ p,qr (pq p) ) ) ) ) ) )
-
-
-/-
-We also don't need the parenthesis, as the
-lambda expressions associate to the right in
-any case.
--/
-def chain'' : ∀ { P Q R : Prop }, (P → Q) → (Q → R) → (P → R) := 
-        λ P, λ Q, λ R, λ pq, λ qr, λ p, qr (pq p)
-
-/- Finally, Lean lets us use a single λ followed 
-by names for multiple arguments, giving us the
-simplest statement of this theorem, nevertheless
-equivalent to all of those above.
-and every argument. 
--/
-
-def chain''' : ∀ { P Q R : Prop }, (P → Q) → (Q → R) → (P → R) := 
-        λ P Q R pq qr p, qr (pq p)  
-
-
-/-
-We could also have written tactic scripts.
-Here we could have written the first assume
-across three lines.
--/
-
-def chain_tactic : ∀ { P Q R : Prop }, (P → Q) → (Q → R) → (P → R) :=
-begin
-        assume P Q R: Prop,
-        assume pq : P → Q,
-        assume qr : Q → R,
-        show P → R, 
-                assume p : P,
-                show R,
-                from qr (pq p) 
-end
-
-/-
-We can leave out the explicit types and run
-all the assume lines together here, as well,
-yielding this more concise, albeit perhaps
-less immediately understandable, script.
--/
-def chain_tactic' : ∀ { P Q R : Prop }, (P → Q) → (Q → R) → (P → R) :=
-begin
-        assume P Q R pq qr p,
-        show R,
-        from qr (pq p) 
-end
-
-/-
-Finally, you can write the same theorem in 
-the form of an ordinary function definition,
-in which case assumptions are reflected in
-the arguments, the return type is explicit,
-and the body of the function is just as it
-is in all the preceding examples. The return
-type could be left implicit here, but that 
-would make the code harder to understand, as
-it would force the reader to figure out the
-type of "qr (pq p)".
--/
-
-def chain_prog (P Q R : Prop) (pq: (P → Q)) (qr: Q → R) (p : P): R :=
-        qr (pq p) 
-
-
-
-
-
-
-def compose { P Q R : Prop } (pq : P ↔ Q) (qr: Q ↔ R) 
-        : P ↔ R :=
-        iff.intro
-                (compose (qr.left) (pq.left) )
-                (compose (qr.right) (qr.left) )
-
-
-/-
-def iff_compose (P Q R: Prop) (pq: P ↔ Q) (qr: Q ↔ R) : P ↔ R :=
-        iff.intro 
-                (compose ) 
-                _
--/
-
-
-/-
-We now have all of the inference rules required to
-prove that (P → Q → R) and (P ∧ Q → R) are logically
-equivalent.
--/
-lemma conj_impl_antecedent_equiv:
-  ∀ {P Q R : Prop},
-    (P → Q → R) ↔ (P ∧ Q → R) :=
-    λ (P Q R),
-    begin
-      apply iff.intro,
-      assume PimpQimpR,
-      assume PandQ,
-      have P := and.elim_left PandQ,
-      have QimpR := PimpQimpR P,
-      have Q := and.elim_right PandQ,
-      exact QimpR Q,
-      assume PandQimpR,
-      assume P,
-      assume Q,
-      have PandQ := and.intro P Q,
-      exact PandQimpR PandQ
-    end
-
-/-
-EXERCISE: From the lemma conj_impl_antecedent_equiv,
-does it follow that (P → Q) ↔ (P ∧ Q)?
-Why or why not?
--/
-
-/-
-EXERCISE:
-
-Prove that ↔ is transitive. That is, if you
-assume P, Q and R are arbitrary propositions, 
-and that you have proof of P ↔ Q and of Q ↔ R,
-then you can derive a proof of P ↔ R.
--/
-
-∀ 
-
-
-
-/-
-Prove ∀ P : Prop, P ↔ (P → P)
--/
-
-
-
-theorem foo: ∀ P : Prop, P ↔ (P → P),
-        assume (P : Prop) (pfbi: P ↔ (P → P)),
-        have forward := pfbi.left,        
-        have backward := pfbi.right,
-
-
-
-
->>>>>>> 79fd4c5d
 
 
 /-
@@ -433,10 +147,26 @@
 such a proof.
 -/
 
-theorem pqequiv : P ∧ Q ↔ Q ∧ P :=
+theorem andcomm : P ∧ Q ↔ Q ∧ P :=
         iff.intro
         (λ pq : P ∧ Q, and.intro (pq.right) (pq.left))
         (λ qp : Q ∧ P, and.intro (qp.right) (qp.left))
+
+/-
+Note that the proposition that andcomm
+proves is: ∀ P Q: Prop, P ∧ Q ↔ Q ∧ P.
+The use of "variables P Q : Prop" above
+basically adds a "∀ P Q : Prop" to each
+of the propositions that follow.
+
+As a result, andcomm in effect takes
+any two propositions as arguments and
+returns a proof that the conjunctions
+are equivalent no matter the order of
+the conjuncts.
+-/
+
+#check andcomm (0=0) (1=1)
 
 /- 
   *************************
@@ -453,9 +183,8 @@
 and Q → P, respectively.
 -/
 
-#check (iff.elim_left pqequiv)
-#check (iff.elim_right 
-        (bi_implication p2q q2p))
+#check iff.elim_left (andcomm P Q)
+#check iff.elim_right (andcomm P Q)
 
 /-
 In the following trivial example,
